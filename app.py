#!/usr/bin/env python3
"""
Streamlit app for Bitcoin Dominance Index backtest analyzer.
"""
import streamlit as st
import pandas as pd
import matplotlib.pyplot as plt
import datetime as dt
from pathlib import Path
import sys
import io
import numpy as np
from tabulate import tabulate
import asyncio
import threading
import os
# Force plain ASCII-friendly output in captured logs so Streamlit renders it nicely
os.environ.setdefault('PLAIN_OUTPUT', '1')

# Import the analyzer functionality directly from analyzer_weekly
from analyzer_weekly import (
    load_and_prepare,
    backtest_rank_altbtc_short,
    plot_equity_curve,
    plot_btc_vs_alts
)

# Import benchmark functionality
from benchmark_analyzer import (
    get_available_assets_from_data,
    validate_benchmark_weights,
    plot_strategy_vs_benchmark,
    plot_rolling_correlation
)

# Import default configuration
from config.config import (
    EXCLUDED_SYMBOLS,
    BACKTEST_START_DATE,
    BACKTEST_END_DATE,
    BACKTEST_INITIAL_CAPITAL,
    BACKTEST_BTC_WEIGHT,
    BACKTEST_ALT_WEIGHT,
    BACKTEST_TOP_N_ALTS,
    BENCHMARK_AVAILABLE_ASSETS,
    DEFAULT_BENCHMARK_WEIGHTS,
    BENCHMARK_REBALANCE_WEEKLY,
    BACKTEST_ALT_MIN_SHARE_PER_ALT,
)
# Optional new default policy (if available)
try:
    from config.config import BENCHMARK_REBALANCE_DEFAULT  # 'none' | 'weekly' | 'monthly'
except Exception:
    BENCHMARK_REBALANCE_DEFAULT = None

# Import fetcher functions
from fetcher import get_last_date_from_csv, scrape_historical, mondays

def check_for_new_data(csv_file):
    """Check if new data is available since the last date in CSV."""
    last_date = get_last_date_from_csv(csv_file)
    if not last_date:
        return None, None
    
    # Calculate next Monday after last date
    next_monday = last_date + dt.timedelta(days=(7 - last_date.weekday()) % 7)
    if next_monday == last_date:  # if last_date is already Monday
        next_monday += dt.timedelta(days=7)
    
    today = dt.date.today()
    if next_monday <= today:
        # Check how many new snapshots would be available
        new_mondays = list(mondays(next_monday, today))
        return next_monday, len(new_mondays)
    
    return None, 0

def update_data_with_progress(csv_file, start_date):
    """Update data with progress tracking."""
    try:
        # Scrape new data with proper error handling for Playwright
        import subprocess
        import sys
        
        # Create a temporary script to run the fetcher
        temp_script = """
import sys
sys.path.insert(0, '.')
import subprocess
import os

# First, try to install Playwright browsers if needed
try:
    # Check if Firefox is available
    from playwright.sync_api import sync_playwright
    with sync_playwright() as p:
        try:
            # Test if Firefox is available
            browser = p.firefox.launch(headless=True)
            browser.close()
            print("Firefox browser is available")
        except Exception as e:
            print(f"Firefox not available: {{e}}")
            print("Attempting to install Playwright browsers and dependencies...")
            
            # First try to install system dependencies
            deps_result = subprocess.run([
                sys.executable, "-m", "playwright", "install-deps", "firefox"
            ], capture_output=True, text=True, timeout=300)
            
            if deps_result.returncode != 0:
                print(f"Warning: Could not install system dependencies: {{deps_result.stderr}}")
                print("Continuing with browser installation...")
            else:
                print("System dependencies installed successfully")
            
            # Try to install browsers
            install_result = subprocess.run([
                sys.executable, "-m", "playwright", "install", "firefox"
            ], capture_output=True, text=True, timeout=300)
            
            if install_result.returncode != 0:
                print(f"Failed to install Firefox: {{install_result.stderr}}")
                raise Exception("Cannot install Firefox browser")
            else:
                print("Firefox installed successfully")
except Exception as e:
    print(f"Error setting up Playwright: {{e}}")
    sys.exit(1)

# Now try to scrape the data
from fetcher import scrape_historical
import pandas as pd
import datetime as dt

start_date = dt.date({}, {}, {})
new_df = scrape_historical(start_date=start_date)
new_df.to_csv('temp_new_data.csv', index=False)
print(f"Downloaded {{len(new_df)}} rows")
""".format(start_date.year, start_date.month, start_date.day)
        
        # Write temp script
        with open('temp_fetcher.py', 'w') as f:
            f.write(temp_script)
        
        # Run the script in a subprocess (increased timeout for browser installation)
        result = subprocess.run([sys.executable, 'temp_fetcher.py'], 
                              capture_output=True, text=True, timeout=600)
        
        # Clean up temp script
        try:
            os.remove('temp_fetcher.py')
        except:
            pass
        
        if result.returncode == 0:
            # Load the scraped data
            if os.path.exists('temp_new_data.csv'):
                new_df = pd.read_csv('temp_new_data.csv')
                new_df['snapshot_date'] = pd.to_datetime(new_df['snapshot_date'])
                
                # Clean up temp data file
                try:
                    os.remove('temp_new_data.csv')
                except:
                    pass
                
                if not new_df.empty:
                    # Load existing data and append new data
                    existing_df = pd.read_csv(csv_file)
                    existing_df['snapshot_date'] = pd.to_datetime(existing_df['snapshot_date'])
                    
                    combined_df = pd.concat([existing_df, new_df], ignore_index=True)
                    combined_df = combined_df.sort_values('snapshot_date').reset_index(drop=True)
                    
                    # Save combined data
                    combined_df.to_csv(csv_file, index=False)
                    
                    # Note: Data is saved to CSV but will be lost on Streamlit Cloud restart
                    # For persistence, data should be committed and pushed to the repository
                    print(f"Data updated: {len(new_df)} new snapshots added to {csv_file}")
                    
                    return len(new_df), len(combined_df)
                
                return 0, 0
            else:
                st.error("Failed to create temporary data file")
                return None, None
        else:
            error_msg = result.stderr or result.stdout
            st.error(f"Error running fetcher: {error_msg}")
            
            # Show helpful message for common issues
            if any(phrase in error_msg for phrase in ["Executable doesn't exist", "playwright install", "missing dependencies", "Host system is missing"]):
                st.info("💡 **Alternative solution**: If you're running this locally, you can:")
                st.code("python fetcher.py", language="bash")
                st.write("This will download the missing data directly.")
                
                if "missing dependencies" in error_msg or "Host system is missing" in error_msg:
                    st.warning("⚠️ **System dependencies issue**: The hosting environment may not support browser automation. This is a limitation of the current hosting setup.")
            
            return None, None
        
    except subprocess.TimeoutExpired:
        st.error("Data fetching timed out after 10 minutes")
        return None, None
    except Exception as e:
        st.error(f"Error updating data: {e}")
        return None, None

# Configure page settings
st.set_page_config(
    page_title="BTC Dominance Index Backtest",
    page_icon="📊",
    layout="wide",
    initial_sidebar_state="expanded",
)

# Header and description
st.title("Bitcoin Dominance Index Backtest")
st.markdown("""
This app lets you backtest a strategy of going long on Bitcoin (BTC) while shorting a basket of altcoins.
The strategy implements weekly rebalancing to maintain target weights and supports leveraged positions.

### Strategy Logic
1. Go long on Bitcoin (BTC) with a configurable portion of equity (0% to 300%)
2. Go short on a basket of top altcoins with a configurable portion of equity (0% to 300%)
3. Rebalance weekly to maintain target weights
4. Track performance in USD terms

### Leverage Options
- **Standard (1.0x)**: BTC weight + ALT weight = 1.0 (no leverage, fully invested)
- **Leveraged (>1.0x)**: BTC weight + ALT weight > 1.0 (e.g., 1.5x BTC + 1.5x ALT = 3.0x leverage)
- **Partial (<1.0x)**: BTC weight + ALT weight < 1.0 (keeps portion in cash)

### Data Management
The app automatically checks for new weekly data and allows you to update it directly from the sidebar.
""")

# Sidebar configuration
st.sidebar.header("Strategy Configuration")

# Load data to determine available date range
csv_path = Path("top100_weekly_data.csv")
available_start_date = dt.date(2021, 1, 1)
available_end_date = dt.date.today()

if csv_path.exists():
    try:
        # Read just the date column to determine range
        df_dates = pd.read_csv(csv_path, usecols=['snapshot_date'])
        df_dates['snapshot_date'] = pd.to_datetime(df_dates['snapshot_date'])
        available_start_date = df_dates['snapshot_date'].min().date()
        available_end_date = df_dates['snapshot_date'].max().date()
        
        # Show available data range
        st.sidebar.success(f"📊 **Available Data Range:**\n{available_start_date} to {available_end_date}")
        st.sidebar.info(f"Total snapshots: {len(df_dates)}")

        # Detect missing Mondays within available range and warn in UI
        try:
            dates = df_dates['snapshot_date'].dt.date
            present = set(dates.unique())

            # Align to Mondays
            start_monday = available_start_date
            if start_monday.weekday() != 0:
                start_monday = start_monday + dt.timedelta(days=(7 - start_monday.weekday()) % 7)
            end_monday = available_end_date
            if end_monday.weekday() != 0:
                end_monday = end_monday - dt.timedelta(days=end_monday.weekday())

            # Build expected Mondays
            expected = []
            cur = start_monday
            while cur <= end_monday:
                expected.append(cur)
                cur += dt.timedelta(days=7)

            missing_mondays = [d for d in expected if d not in present]

            if missing_mondays:
                # Show a concise warning about known missing snapshots
                miss_str = ", ".join(str(d) for d in missing_mondays[:3])
                extra = "" if len(missing_mondays) <= 3 else f" +{len(missing_mondays)-3} more"
                st.sidebar.warning(
                    "⚠️ Chybí historické snapshoty: " + miss_str + extra + 
                    "\nDůvod: známa chyba na CoinMarketCap historické stránce."
                )
        except Exception:
            pass
        
        # Check for new data availability
        next_date, new_count = check_for_new_data(csv_path)
        if new_count > 0:
            st.sidebar.warning(f"📥 **{new_count} new snapshots available** from {next_date}")
            
            # Add update button
            if st.sidebar.button("🔄 Update Data", type="secondary", help="Download missing data"):
                with st.sidebar:
                    st.info("Downloading new data...")
                    progress_bar = st.progress(0, text="Initializing...")
                    
                    # Update progress text
                    progress_bar.progress(25, text="Setting up browser...")
                    st.caption("This may take a few minutes on first run...")
                    
                    # Perform the update
                    new_rows, total_rows = update_data_with_progress(csv_path, next_date)
                    
                    if new_rows is not None:
                        progress_bar.progress(100, text="Complete!")
                        st.success(f"✅ Added {new_rows} new rows! Total: {total_rows}")
                        
                        # Show persistence warning for cloud deployments
                        if new_rows > 0:
                            st.warning("⚠️ **Data Persistence Note**: Data has been updated for this session. "
                                     "On Streamlit Cloud, data will be lost when the app restarts. "
                                     "For permanent storage, run the fetcher locally and commit the data to the repository.")
                        
                        st.rerun()  # Refresh the app to show new data
                    else:
                        st.error("❌ Failed to update data")
        else:
            st.sidebar.info("✅ Data is up to date")
            
    except Exception as e:
        st.sidebar.warning(f"Could not read data file: {e}")

# Date range selector with actual data bounds
st.sidebar.subheader("📅 Backtest Period")
col1, col2 = st.sidebar.columns(2)

# Handle default values
default_start_2025 = dt.date(2025, 1, 6)  # First Monday of 2025
if available_start_date <= default_start_2025 <= available_end_date:
    config_default_start = default_start_2025
else:
    config_default_start = max(BACKTEST_START_DATE.date(), available_start_date)

with col1:
    # Use persisted values if they exist, otherwise use config defaults
    default_start = st.session_state.get('selected_start_date', config_default_start)
    
    start_date = st.date_input(
        "Start Date",
        value=default_start,
        min_value=available_start_date,
        max_value=available_end_date,
        help=f"Available data starts from {available_start_date}",
        key="start_date_widget"
    )
    
    # Store the selected value
    st.session_state.selected_start_date = start_date

with col2:
    # Use persisted values if they exist, otherwise use config defaults
    default_end = st.session_state.get('selected_end_date', available_end_date)
    
    end_date = st.date_input(
        "End Date",
        value=default_end,
        min_value=available_start_date,
        max_value=available_end_date,
        help=f"Available data ends on {available_end_date}",
        key="end_date_widget"
    )
    
    # Store the selected value
    st.session_state.selected_end_date = end_date

# Add a Run Backtest button
run_backtest = st.sidebar.button("▶️ Run Backtest", type="primary", use_container_width=True)

# Quick date selection buttons
st.sidebar.write("**Quick Selection:**")
col1, col2 = st.sidebar.columns(2)

with col1:
    if st.button("📅 Latest Week", help="Set to most recent Monday → Monday period"):
        # Find the last available Monday data and set Monday to Monday period
        if csv_path.exists():
            try:
                # Read the data to find available dates
                temp_df = pd.read_csv(csv_path, usecols=['snapshot_date'])
                temp_df['snapshot_date'] = pd.to_datetime(temp_df['snapshot_date'])
                
                # Get all available dates sorted
                all_dates = temp_df['snapshot_date'].dt.date.unique()
                all_dates = sorted(all_dates, reverse=True)
                
                # Find the most recent Monday in the data
                end_monday = None
                for date in all_dates:
                    if date.weekday() == 0:  # Monday
                        end_monday = date
                        break
                
                if end_monday is not None:
                    # Find the previous Monday (7 days earlier)
                    start_monday = end_monday - dt.timedelta(days=7)
                    
                    # Make sure start_monday is within available data
                    if start_monday >= available_start_date:
                        st.session_state.selected_start_date = start_monday
                        st.session_state.selected_end_date = end_monday
                        st.rerun()
                    else:
                        st.sidebar.warning("Not enough historical data for Monday-to-Monday period")
                else:
                    st.sidebar.warning("No Monday data found in dataset")
            except Exception as e:
                st.sidebar.error(f"Error accessing data: {e}")
        else:
            st.sidebar.warning("No data file found")

with col2:
    if st.button("📊 Last Month", help="Set to last 4 weeks"):
        end_date_month = available_end_date
        start_date_month = end_date_month - dt.timedelta(days=28)  # 4 weeks
        
        # Make sure start date is within available range
        if start_date_month >= available_start_date:
            st.session_state.selected_start_date = start_date_month
            st.session_state.selected_end_date = end_date_month
            st.rerun()
        else:
            st.sidebar.warning("Not enough historical data for 4-week period")


# Check if the selected date range is valid
if start_date >= end_date:
    st.sidebar.error("❌ End date must be after start date")

# Show selected period length with actual snapshot count
if start_date < end_date:
    period_days = (end_date - start_date).days
    period_weeks = period_days // 7
    
    # If we have data, calculate actual snapshot count in the selected range
    if csv_path.exists():
        try:
            temp_df = pd.read_csv(csv_path, usecols=['snapshot_date'])
            temp_df['snapshot_date'] = pd.to_datetime(temp_df['snapshot_date'])
            
            # Filter for selected date range
            start_dt = pd.Timestamp(start_date)
            end_dt = pd.Timestamp(end_date)
            filtered = temp_df[
                (temp_df['snapshot_date'] >= start_dt) & 
                (temp_df['snapshot_date'] <= end_dt)
            ]
            
            actual_snapshots = len(filtered['snapshot_date'].unique())
            if actual_snapshots > 0:
                st.sidebar.info(f"📊 Selected period: {period_days} days | {actual_snapshots} actual snapshots")
                if actual_snapshots == 1:
                    st.sidebar.warning("⚠️ Single snapshot selected - limited statistical analysis")
            else:
                st.sidebar.warning(f"⚠️ No data available for {start_date} to {end_date}")
        except Exception:
            st.sidebar.info(f"📊 Selected period: {period_days} days (~{period_weeks} weeks)")
    else:
        st.sidebar.info(f"📊 Selected period: {period_days} days (~{period_weeks} weeks)")

# Warning if no data file exists
if not csv_path.exists():
    st.sidebar.error("❌ **Data file not found!**")
    st.sidebar.info("Run `python fetcher.py` to download data first.")

# Initial capital input
initial_capital = st.sidebar.number_input(
    "Initial Capital (USD)",
    min_value=1000.0,
    max_value=10000000.0,
    value=float(BACKTEST_INITIAL_CAPITAL),
    step=1000.0,
    format="%.2f",
)

# Weight sliders
st.sidebar.subheader("Portfolio Allocation")
btc_weight = st.sidebar.slider(
    "BTC Long Weight",
    min_value=0.0,
    max_value=3.0,
    value=BACKTEST_BTC_WEIGHT,
    step=0.1,
    format="%.2f",
)
alt_weight = st.sidebar.slider(
    "ALT Short Weight",
    min_value=0.0,
    max_value=3.0,
    value=BACKTEST_ALT_WEIGHT,
    step=0.1,
    format="%.2f",
)

# FNG dynamic allocation controls
st.sidebar.subheader("Fear & Greed Dynamic Allocation")
enable_fng_dynamic = st.sidebar.checkbox("Enable FNG-based dynamic weights", value=False,
    help="When enabled, weekly BTC/ALT weights are determined by the Fear & Greed value for that week (bins of 10).")

fng_policy_options = ["tuesday_lookahead", "monday", "sunday", "friday"]
fng_policy_labels = {
    "tuesday_lookahead": "Tuesday LOOKAHEAD (assign Tue to Mon)",
    "monday": "Monday (no lookahead)",
    "sunday": "Sunday→Monday (trailing)",
    "friday": "Friday→Monday (extra trailing)"
}
selected_fng_policy = "tuesday_lookahead"

fng_bins_df = None
if enable_fng_dynamic:
    selected_fng_policy = st.sidebar.selectbox(
        "FNG Alignment Policy",
        options=fng_policy_options,
        format_func=lambda k: fng_policy_labels.get(k, k),
        index=0,
        help=(
            "tuesday_lookahead intentionally assigns Tuesday's FNG to Monday (LOOKAHEAD). "
            "Use 'monday' for causally correct alignment, 'sunday'/'friday' for conservative trailing."
        ),
    )

    import pandas as pd
    # Quick Designer vs Advanced Table
    st.sidebar.markdown("### FNG Dynamic Allocation")
    use_designer = st.sidebar.checkbox(
        "Use Quick Designer (recommended)", value=True, help="Design weights with endpoints and curve; switch to table for fine tuning."
    )

    # Default bins 0..90 step 10
    default_bins = list(range(0, 100, 10))

    # Helpers for curve shaping
    def _shape_fn(mode: str, t: float) -> float:
        # t in [0,1]
        if mode == "Ease-in":
            return t * t
        if mode == "Ease-out":
            return 1 - (1 - t) * (1 - t)
        if mode == "S-curve":
            # Smoothstep
            return t * t * (3 - 2 * t)
        return t  # Linear

    if use_designer:
        st.sidebar.caption("Set endpoints for BTC/ALT across Fear→Greed; preview then fine-tune if needed.")
        design_mode = st.sidebar.radio(
            "Design mode",
            options=["Lock total leverage", "Independent weights"],
            index=0,
            key="designer_design_mode",
            help="Lock keeps BTC_w + ALT_w constant across FNG bins.",
        )

        def _shape_label(x: str) -> str:
            labels = {
                "Linear": "➖ Linear",
                "Ease-in": "⤴︎ Ease‑in",
                "Ease-out": "⤵︎ Ease‑out",
                "S-curve": "∿ S‑curve",
            }
            return labels.get(x, x)

        shape = st.sidebar.selectbox(
            "Curve shape",
            options=["Linear", "Ease-in", "Ease-out", "S-curve"],
            index=0,
<<<<<<< HEAD
=======
            key="designer_shape",
            format_func=_shape_label,
>>>>>>> 86021372
            help=(
                "Linear: rovnoměrný přechod (f(t)=t).\n"
                "Ease-in: pomalý start, rychlý konec (f(t)=t²).\n"
                "Ease-out: rychlý start, pozvolné dojetí (f(t)=1−(1−t)²).\n"
                "S-curve: plynulé S, méně citlivé u krajů (f(t)=t²·(3−2t))."
            ),
<<<<<<< HEAD
=======
        )

        # Learn more link and shape legend
        st.sidebar.caption(
            "📘 Learn more: FNG Dynamic Allocation Guide – "
            "[docs/FNG_DYNAMIC_ALLOCATION.md](https://github.com/frla18cz/btc_dom_index/blob/feature/fng-designer/docs/FNG_DYNAMIC_ALLOCATION.md)"
>>>>>>> 86021372
        )
        with st.sidebar.expander("What does curve shape do?"):
            st.markdown(
                "- Linear: rovnoměrné změny.\n"
                "- Ease-in: konzervativní v nízkém FNG, agresivnější ve vysokém.\n"
                "- Ease-out: rychlá reakce při nízkém FNG, stabilizace ve vysokém.\n"
                "- S-curve: plynulý průběh s menší citlivostí u krajů."
            )

        # Learn more link and shape legend
        st.sidebar.caption(
            "📘 Learn more: FNG Dynamic Allocation Guide – "
            "[docs/FNG_DYNAMIC_ALLOCATION.md](https://github.com/frla18cz/btc_dom_index/blob/main/docs/FNG_DYNAMIC_ALLOCATION.md)"
        )
        with st.sidebar.expander("What does curve shape do?"):
            st.markdown(
                "- Linear: rovnoměrné změny.\n"
                "- Ease-in: konzervativní v nízkém FNG, agresivnější ve vysokém.\n"
                "- Ease-out: rychlá reakce při nízkém FNG, stabilizace ve vysokém.\n"
                "- S-curve: plynulý průběh s menší citlivostí u krajů."
            )

        if design_mode == "Lock total leverage":
            default_total = st.session_state.get("designer_total_lev", float(btc_weight + alt_weight))
            total_lev = st.sidebar.slider(
                "Total leverage (BTC+ALT, ×)", min_value=0.0, max_value=3.0,
                value=float(default_total), step=0.05, key="designer_total_lev"
            )
            default_btc_low = st.session_state.get("designer_btc_low", float(min(btc_weight, total_lev)))
            default_btc_high = st.session_state.get("designer_btc_high", float(min(max(btc_weight, 0.0), total_lev)))
            btc_low = st.sidebar.slider(
                "BTC at FNG=0", min_value=0.0, max_value=float(total_lev),
                value=float(min(default_btc_low, total_lev)), step=0.05, key="designer_btc_low"
            )
            btc_high = st.sidebar.slider(
                "BTC at FNG=90", min_value=0.0, max_value=float(total_lev),
                value=float(min(default_btc_high, total_lev)), step=0.05, key="designer_btc_high"
            )
            alt_low, alt_high = total_lev - btc_low, total_lev - btc_high
        else:
            default_btc_low = st.session_state.get("designer_btc_low", float(btc_weight))
            default_btc_high = st.session_state.get("designer_btc_high", float(btc_weight))
            default_alt_low = st.session_state.get("designer_alt_low", float(alt_weight))
            default_alt_high = st.session_state.get("designer_alt_high", float(alt_weight))
            btc_low = st.sidebar.slider(
                "BTC at FNG=0", min_value=0.0, max_value=3.0,
                value=float(default_btc_low), step=0.05, key="designer_btc_low"
            )
            btc_high = st.sidebar.slider(
                "BTC at FNG=90", min_value=0.0, max_value=3.0,
                value=float(default_btc_high), step=0.05, key="designer_btc_high"
            )
            alt_low = st.sidebar.slider(
                "ALT at FNG=0", min_value=0.0, max_value=3.0,
                value=float(default_alt_low), step=0.05, key="designer_alt_low"
            )
            alt_high = st.sidebar.slider(
                "ALT at FNG=90", min_value=0.0, max_value=3.0,
                value=float(default_alt_high), step=0.05, key="designer_alt_high"
            )

        # Build bins from designer
        rows = []
        for b in default_bins:
            # Map 0..90 to 0..1
            t = (b / 90.0) if b <= 90 else 1.0
            tt = _shape_fn(shape, max(0.0, min(1.0, t)))
            btc_w_b = btc_low + (btc_high - btc_low) * tt
            alt_w_b = alt_low + (alt_high - alt_low) * tt
            rows.append({"FNG_bin_start": b, "BTC_w": round(btc_w_b, 4), "ALT_w": round(alt_w_b, 4)})
        fng_bins_df = pd.DataFrame(rows)

        # Presets
        col_p1, col_p2, col_p3 = st.sidebar.columns(3)
        with col_p1:
            if st.button("🛡️ Defenzivní", type="secondary", help="Nižší páka při nízkém FNG, mírný růst ALT ve vysokém FNG."):
                st.session_state["designer_shape"] = "S-curve"
                if st.session_state.get("designer_design_mode", "Lock total leverage") == "Lock total leverage":
                    st.session_state["designer_total_lev"] = 2.0
                    st.session_state["designer_btc_low"] = 1.75
                    st.session_state["designer_btc_high"] = 1.25
                else:
                    st.session_state["designer_btc_low"] = 1.5
                    st.session_state["designer_btc_high"] = 1.25
                    st.session_state["designer_alt_low"] = 0.5
                    st.session_state["designer_alt_high"] = 0.75
                st.rerun()
        with col_p2:
            if st.button("⚖️ Neutrální", type="secondary", help="Střední páka a stabilní váhy napříč FNG."):
                st.session_state["designer_shape"] = "Linear"
                if st.session_state.get("designer_design_mode", "Lock total leverage") == "Lock total leverage":
                    st.session_state["designer_total_lev"] = 2.5
                    st.session_state["designer_btc_low"] = 1.5
                    st.session_state["designer_btc_high"] = 1.5
                else:
                    st.session_state["designer_btc_low"] = 1.5
                    st.session_state["designer_btc_high"] = 1.5
                    st.session_state["designer_alt_low"] = 1.0
                    st.session_state["designer_alt_high"] = 1.0
                st.rerun()
        with col_p3:
            if st.button("🚀 Agresivní", type="secondary", help="Vyšší páka/ALT ve vysokém FNG (nebo dle zvoleného režimu)."):
                st.session_state["designer_shape"] = "Ease-out"
                if st.session_state.get("designer_design_mode", "Lock total leverage") == "Lock total leverage":
                    st.session_state["designer_total_lev"] = 2.5
                    st.session_state["designer_btc_low"] = 1.75
                    st.session_state["designer_btc_high"] = 1.25
                else:
                    st.session_state["designer_btc_low"] = 1.25
                    st.session_state["designer_btc_high"] = 1.0
                    st.session_state["designer_alt_low"] = 1.25
                    st.session_state["designer_alt_high"] = 1.5
                st.rerun()

        # Preview chart
        prev = fng_bins_df.set_index("FNG_bin_start")[ ["BTC_w", "ALT_w"] ]
        st.sidebar.line_chart(prev, height=140)

        # Optional advanced editor
        with st.sidebar.expander("Advanced table editor"):
            st.caption("Values are leverage × (e.g., 1.75 = 175%).")
            fng_bins_df = st.data_editor(
                fng_bins_df,
                num_rows="fixed",
                hide_index=True,
                use_container_width=True,
                key="fng_bins_editor",
            )
    else:
        # Advanced table only
        fng_bins_df = pd.DataFrame({
            "FNG_bin_start": default_bins,
            "BTC_w": [btc_weight for _ in default_bins],
            "ALT_w": [alt_weight for _ in default_bins],
        })
        st.sidebar.caption("Edit weights for each 10-point FNG bin (values are in leverage ×, e.g., 1.75 = 175%)")
        fng_bins_df = st.sidebar.data_editor(
            fng_bins_df,
            num_rows="fixed",
            hide_index=True,
            use_container_width=True,
            key="fng_bins_editor_adv",
        )
    # Quick sanity note if lookahead active
if selected_fng_policy == "tuesday_lookahead":
        st.sidebar.warning("POZOR: je aktivní politika LOOKAHEAD. K pondělí se přiřazuje úterní hodnota – může vzniknout rozdíl v řádu vteřin.")

# Check if total leverage exceeds 3.0 (300%)
total_leverage = btc_weight + alt_weight
if total_leverage > 3.0:
    st.sidebar.warning(f"Warning: Total leverage ({total_leverage:.2f}) exceeds 3.0. This may result in excessive risk.")

# Show current leverage information
st.sidebar.info(f"Total leverage: {total_leverage:.2f}x")

# If weights don't sum to 1.0, inform the user this is intentional
if abs(total_leverage - 1.0) > 0.01:
    st.sidebar.info("Note: Weights don't sum to 1.0, which means you're using leverage or partial capital allocation.")

# Number of altcoins in the short basket
top_n_alts = st.sidebar.slider(
    "Number of ALTs in Short Basket",
    min_value=1,
    max_value=50,
    value=BACKTEST_TOP_N_ALTS,
    step=1,
)

# Minimum fixed share per ALT (as a % of total portfolio)
min_share_per_alt_pct = st.sidebar.slider(
    "Min share per ALT (of portfolio, %)",
    min_value=0.0,
    max_value=10.0,
    value=float(BACKTEST_ALT_MIN_SHARE_PER_ALT) * 100.0,
    step=0.5,
    help=(
        "Floor per ALT expressed as % of total portfolio. Example: TOP 10, ALT weight 75%, min 5% → "
        "50% split equally (10×5%), remaining 25% by market cap. If N×min > ALT weight, min is scaled to ALT/N."
    ),
)

# Benchmark Configuration
st.sidebar.subheader("📊 Benchmark Configuration")

# Load available assets for benchmark from data if possible
available_assets = BENCHMARK_AVAILABLE_ASSETS.copy()
if csv_path.exists():
    try:
        sample_df = pd.read_csv(csv_path, nrows=1000)  # Sample to get available assets
        df_prepared = load_and_prepare(csv_path)
        if not df_prepared.empty:
            available_assets = get_available_assets_from_data(df_prepared)
    except Exception:
        pass  # Use default assets if data loading fails

# Benchmark weights input
benchmark_weights = {}
use_benchmark = st.sidebar.checkbox("Enable Benchmark Comparison", value=True)

if use_benchmark:
    # Benchmark rebalancing strategy selection
    benchmark_rebalance_policy = st.sidebar.radio(
        "**Benchmark Strategy:**",
        options=["none", "weekly", "monthly"],
        format_func=lambda x: {
            "none": "🏠 Buy & Hold (weights drift)",
            "weekly": "⚖️ Weekly Rebalanced (maintain weights)",
            "monthly": "🗓️ Monthly Rebalanced (maintain weights)"
        }[x],
        index=1,  # Default to Weekly
        help=(
            "Buy & Hold: Initial weights drift over time based on performance.\n"
            "Weekly Rebalanced: Weights are reset to targets each week.\n"
            "Monthly Rebalanced: Weights are reset to targets at the start of each month."
        ),
        key="benchmark_rebalance_policy"
    )
    
    st.sidebar.write("**Select Assets and Weights:**")

    # Determine which preset (if any) is currently active to style buttons accordingly
<<<<<<< HEAD
    btc_val = st.session_state.get("benchmark_btc")
    eth_val = st.session_state.get("benchmark_eth")

    def _is_zero_or_unset(val) -> bool:
        return val is None or abs(float(val)) < 1e-9

    # Check if all non-BTC assets are zero/unset
    others_zero_for_100 = all(
        _is_zero_or_unset(st.session_state.get(f"benchmark_{asset.lower()}"))
        for asset in available_assets
        if asset != "BTC"
    )
    # Check if all non-BTC/ETH assets are zero/unset
    others_zero_for_5050 = all(
        _is_zero_or_unset(st.session_state.get(f"benchmark_{asset.lower()}"))
=======
    def _effective_weight(asset_symbol: str) -> float:
        key = f"benchmark_{asset_symbol.lower()}"
        val = st.session_state.get(key, None)
        if val is None:
            return float(DEFAULT_BENCHMARK_WEIGHTS.get(asset_symbol, 0.0) * 100.0)
        try:
            return float(val)
        except Exception:
            return 0.0

    def _is_zero_or_unset_val(v) -> bool:
        try:
            return abs(float(v)) < 1e-9
        except Exception:
            return True

    # Check if all non-BTC assets are zero using effective (default or session) weights
    others_zero_for_100 = all(
        _is_zero_or_unset_val(_effective_weight(asset))
        for asset in available_assets
        if asset != "BTC"
    )
    # Check if all non-BTC/ETH assets are zero using effective (default or session) weights
    others_zero_for_5050 = all(
        _is_zero_or_unset_val(_effective_weight(asset))
>>>>>>> 86021372
        for asset in available_assets
        if asset not in ("BTC", "ETH")
    )

<<<<<<< HEAD
    is_100_btc_active = (
        btc_val is not None and abs(float(btc_val) - 100.0) < 1e-9 and others_zero_for_100
    )
    is_5050_active = (
        btc_val is not None and abs(float(btc_val) - 50.0) < 1e-9
        and eth_val is not None and abs(float(eth_val) - 50.0) < 1e-9
        and others_zero_for_5050
    )
=======
    btc_eff = _effective_weight("BTC")
    eth_eff = _effective_weight("ETH")
    is_100_btc_active = abs(btc_eff - 100.0) < 1e-9 and others_zero_for_100
    is_5050_active = abs(btc_eff - 50.0) < 1e-9 and abs(eth_eff - 50.0) < 1e-9 and others_zero_for_5050
>>>>>>> 86021372

    # Quick preset buttons with dynamic highlighting: only the active one is primary (red)
    col1, col2 = st.sidebar.columns(2)
    with col1:
        btn_type_100 = "primary" if is_100_btc_active else "secondary"
        if st.button("💰 100% BTC", help="Set 100% BTC", type=btn_type_100):
            st.session_state.benchmark_btc = 100.0
            for asset in available_assets[1:]:  # Reset others
                st.session_state[f"benchmark_{asset.lower()}"] = 0.0
            st.rerun()

    with col2:
        btn_type_5050 = "primary" if is_5050_active else "secondary"
        if st.button("⚖️ 50/50 BTC/ETH", help="Set 50% BTC, 50% ETH", type=btn_type_5050):
            st.session_state.benchmark_btc = 50.0
            st.session_state.benchmark_eth = 50.0
            for asset in available_assets[2:]:  # Reset others
                st.session_state[f"benchmark_{asset.lower()}"] = 0.0
            st.rerun()
    
    # Individual asset weight sliders
    total_weight = 0.0
    for asset in available_assets[:10]:  # Limit to top 10 for UI
        key = f"benchmark_{asset.lower()}"
        default_val = DEFAULT_BENCHMARK_WEIGHTS.get(asset, 0.0) * 100
        
        weight = st.sidebar.slider(
            f"{asset} Weight (%)",
            min_value=0.0,
            max_value=100.0,
            value=default_val,
            step=5.0,
            key=key
        )
        
        if weight > 0:
            benchmark_weights[asset] = weight / 100.0
            total_weight += weight
    
    # Weight validation
    if total_weight > 0:
        if abs(total_weight - 100.0) > 0.1:
            if total_weight > 100.0:
                st.sidebar.error(f"❌ Total weight: {total_weight:.1f}% (exceeds 100%)")
            else:
                st.sidebar.warning(f"⚠️ Total weight: {total_weight:.1f}% (below 100%)")
                
                # Auto-normalize option
                if st.sidebar.button("📐 Auto-normalize to 100%"):
                    for asset in benchmark_weights:
                        key = f"benchmark_{asset.lower()}"
                        current_val = st.session_state.get(key, 0.0)
                        st.session_state[key] = (current_val / total_weight) * 100.0
                    st.rerun()
        else:
            st.sidebar.success(f"✅ Total weight: {total_weight:.1f}%")
            
        # Show benchmark composition
        if benchmark_weights:
            st.sidebar.write("**Benchmark Composition:**")
            for asset, weight in sorted(benchmark_weights.items(), key=lambda x: x[1], reverse=True):
                if weight > 0:
                    st.sidebar.write(f"• {asset}: {weight*100:.1f}%")

# Excluded tokens
show_excluded = st.sidebar.checkbox("Show Excluded Tokens")
excluded_tokens = EXCLUDED_SYMBOLS.copy()

if show_excluded:
    st.sidebar.subheader("Excluded Tokens")
    
    # Excluded tokens input
    excluded_tokens_input = st.sidebar.text_area(
        "Excluded Tokens (comma-separated)",
        value=", ".join(EXCLUDED_SYMBOLS),
        height=100,
    )
    excluded_tokens = [token.strip() for token in excluded_tokens_input.split(",") if token.strip()]


# Main area for displaying results
if run_backtest:
    # Show progress while loading and preparing data
    csv_path = Path("top100_weekly_data.csv")
    
    if not csv_path.exists():
        st.error(f"Error: Data file not found at {csv_path}")
        st.info("Please run fetcher.py to generate the data file first.")
    else:
        progress_bar = st.progress(0)
        st.info("Loading data...")
        
        # Convert date inputs to datetime
        start_dt = dt.datetime.combine(start_date, dt.time(0, 0))
        end_dt = dt.datetime.combine(end_date, dt.time(23, 59))
        
# Load data
        if enable_fng_dynamic:
            df = load_and_prepare(csv_path, start_dt, end_dt, include_fng=True, fng_policy=selected_fng_policy)
        else:
            df = load_and_prepare(csv_path, start_dt, end_dt)
        progress_bar.progress(30)
        
        if df.empty:
            st.error("❌ No data available for the selected date range.")
            st.warning(f"Selected range: {start_date} to {end_date}")
            st.info("Try selecting dates within the available data range shown in the sidebar.")
        else:
            actual_start = df['rebalance_ts'].min().date()
            actual_end = df['rebalance_ts'].max().date()
            weeks_count = df['rebalance_ts'].nunique()
            
            # Calculate the analysis period more accurately
            if weeks_count >= 2:
                analysis_periods = weeks_count - 1  # Number of week-to-week transitions analyzed
                st.success(f"✅ Loaded {len(df)} rows over {weeks_count} snapshots ({actual_start} to {actual_end})")
                st.info(f"📈 Analysis covers {analysis_periods} weekly transitions for performance calculation")
            else:
                st.success(f"✅ Loaded {len(df)} rows over {weeks_count} snapshots ({actual_start} to {actual_end})")
                st.warning("⚠️ Single snapshot - no performance analysis possible")
            
            # Capture stdout to get the backtest output
            old_stdout = sys.stdout
            new_stdout = io.StringIO()
            sys.stdout = new_stdout
            
            # Validate benchmark weights if benchmark is enabled
            benchmark_weights_final = None
            benchmark_rebalance_policy_final = None  # Default value if benchmark is not used
            if use_benchmark and benchmark_weights:
                is_valid, error_msg = validate_benchmark_weights(benchmark_weights)
                if not is_valid:
                    st.error(f"❌ Benchmark configuration error: {error_msg}")
                    st.stop()
                else:
                    benchmark_weights_final = benchmark_weights
                    # Use selected policy; if not present fall back to config
                    benchmark_rebalance_policy_final = (
                        benchmark_rebalance_policy if 'benchmark_rebalance_policy' in st.session_state else (
                            BENCHMARK_REBALANCE_DEFAULT if BENCHMARK_REBALANCE_DEFAULT is not None else ('weekly' if BENCHMARK_REBALANCE_WEEKLY else 'none')
                        )
                    )
            
            # Run backtest
            st.info("Running backtest...")
            progress_bar.progress(50)
            
# Build FNG mapping from editor
            fng_bins_map = None
            if enable_fng_dynamic and fng_bins_df is not None and not fng_bins_df.empty:
                try:
                    fng_bins_map = {
                        int(row["FNG_bin_start"]): {"btc_w": float(row["BTC_w"]), "alt_w": float(row["ALT_w"])}
                        for _, row in fng_bins_df.iterrows()
                    }
                except Exception as e:
                    st.warning(f"Could not parse FNG bins table: {e}. Falling back to static weights.")
                    fng_bins_map = None

            perf, summary, detailed, benchmark_df, benchmark_comparison = backtest_rank_altbtc_short(
                df,
                btc_w=btc_weight,
                alt_w=alt_weight,
                top_n=top_n_alts,
                excluded=excluded_tokens,
                start_cap=initial_capital,
                detailed_output=True,
                benchmark_weights=benchmark_weights_final,
                benchmark_rebalance=benchmark_rebalance_policy_final if use_benchmark else None,
                fng_weight_bins=fng_bins_map,
                fng_missing_fallback="static",
                alt_min_share_per_alt=min_share_per_alt_pct / 100.0,
            )
            
            # Restore stdout
            sys.stdout = old_stdout
            progress_bar.progress(80)
            
            # Check if backtest was successful
            if summary:
                # Create tabs for different views - add benchmark tab if benchmark is used
                if use_benchmark and benchmark_weights_final and not benchmark_df.empty:
                    tab1, tab2, tab3, tab4, tab5, tab6 = st.tabs([
                        "Summary", "Performance Charts", "Benchmark Comparison", 
                        "Detailed Output", "Raw Data", "Benchmark Data"
                    ])
                else:
                    tab1, tab2, tab3, tab4 = st.tabs(["Summary", "Performance Charts", "Detailed Output", "Raw Data"])
                
                with tab1:
                    # Display summary in a nice format
                    st.header("Backtest Summary")
                    
                    # Display strategy parameters
                    st.subheader("Strategy Parameters")
                    params_cols = st.columns(3)
                    with params_cols[0]:
                        st.metric("Initial Capital", f"${initial_capital:,.2f}")
                    with params_cols[1]:
                        st.metric("BTC Weight", f"{btc_weight:.2%}")
                    with params_cols[2]:
                        st.metric("ALT Weight", f"{alt_weight:.2%}")
                    
                    st.metric("Number of ALTs in Basket", top_n_alts)
                    
                    # Display key metrics
                    st.subheader("Performance Metrics")
                    
                    # Create three columns
                    cols = st.columns(3)
                    
                    # First column - Returns
                    with cols[0]:
                        st.metric("Final Equity", f"${summary['final_equity']:,.2f}")
                        st.metric("Total Return", f"{summary['total_return_pct']:+.2f}%")
                        st.metric("Annualized Return", f"{summary['annualized_return']:+.2f}%")
                    
                    # Second column - Risk
                    with cols[1]:
                        st.metric("Maximum Drawdown", f"{summary['max_drawdown']:.2f}%")
                        st.metric("Sharpe Ratio", f"{summary['sharpe_ratio']:.2f}")
                        st.metric("Sortino Ratio", f"{summary['sortino_ratio']:.2f}")
                    
                    # Third column - Other stats
                    with cols[2]:
                        st.metric("Win Rate", f"{summary['win_rate']:.1f}%")
                        st.metric("BTC P/L Contribution", f"${summary['cum_btc_pnl']:+,.2f}")
                        st.metric("ALT P/L Contribution", f"${summary['cum_alt_pnl']:+,.2f}")
                    
                    # Show benchmark comparison summary if available
                    if benchmark_comparison:
                        st.subheader("Benchmark Comparison")
                        bench_cols = st.columns(3)
                        
                        with bench_cols[0]:
                            st.metric(
                                "Alpha (Excess Return)",
                                f"{benchmark_comparison.get('alpha', 0):+.2f}%",
                                delta=f"{benchmark_comparison.get('strategy_vs_benchmark_total', 0):+.2f}% vs benchmark"
                            )
                        
                        with bench_cols[1]:
                            st.metric(
                                "Correlation",
                                f"{benchmark_comparison.get('correlation', 0):.3f}",
                                help="Correlation between strategy and benchmark returns (-1 to 1)"
                            )
                        
                        with bench_cols[2]:
                            benchmark_desc = " + ".join([f"{w*100:.0f}% {s}" for s, w in benchmark_weights_final.items()])
                            st.metric(
                                "Benchmark Return",
                                f"{benchmark_comparison.get('benchmark_total_return', 0):+.2f}%",
                                delta=benchmark_desc
                            )
                
                with tab2:
                    st.header("Performance Charts")
                    
                    # Equity curve
                    st.subheader("Equity Curve")
                    equity_fig = plot_equity_curve(perf, summary, start_dt, end_dt, initial_capital)
                    if equity_fig:
                        st.pyplot(equity_fig)
                    
                    # P/L contribution chart
                    st.subheader("BTC vs ALT Contribution")
                    contrib_fig = plot_btc_vs_alts(perf)
                    if contrib_fig:
                        st.pyplot(contrib_fig)
                
                # Add benchmark comparison tab if benchmark is enabled
                if use_benchmark and benchmark_weights_final and not benchmark_df.empty:
                    with tab3:
                        st.header("Benchmark Comparison")
                        
                        # Strategy vs Benchmark chart
                        st.subheader("Strategy vs Benchmark Performance")
                        comparison_fig = plot_strategy_vs_benchmark(
                            perf, benchmark_df, summary, benchmark_comparison, 
                            start_dt, end_dt, benchmark_weights_final
                        )
                        if comparison_fig:
                            st.pyplot(comparison_fig)
                        
                        # Rolling correlation chart
                        st.subheader("Rolling Correlation (12-Week Window)")
                        correlation_fig = plot_rolling_correlation(perf, benchmark_df, window=12)
                        if correlation_fig:
                            st.pyplot(correlation_fig)
                        
                        # Detailed comparison metrics
                        st.subheader("Detailed Comparison Metrics")
                        
                        # Determine if we have meaningful correlation and Sharpe data
                        num_weeks = len(perf) if not perf.empty else 0
                        has_correlation = num_weeks > 1
                        has_sharpe = num_weeks > 1
                        
                        # Format correlation display
                        if has_correlation:
                            correlation_str = f"{benchmark_comparison.get('correlation', 0):.3f}"
                        else:
                            correlation_str = "N/A (insufficient data)"
                        
                        # Format Sharpe ratio display  
                        strategy_sharpe = f"{summary['sharpe_ratio']:.2f}" if has_sharpe else "N/A"
                        benchmark_sharpe = f"{benchmark_comparison.get('benchmark_sharpe_ratio', 0):.2f}" if has_sharpe else "N/A"
                        sharpe_diff = f"{benchmark_comparison.get('strategy_vs_benchmark_sharpe', 0):+.2f}" if has_sharpe else "N/A"
                        
                        comparison_data = [
                            ["Metric", "Strategy", "Benchmark", "Difference"],
                            ["Total Return", f"{summary['total_return_pct']:+.2f}%", 
                             f"{benchmark_comparison.get('benchmark_total_return', 0):+.2f}%",
                             f"{benchmark_comparison.get('strategy_vs_benchmark_total', 0):+.2f}%"],
                            ["Annualized Return", f"{summary['annualized_return']:+.2f}%",
                             f"{benchmark_comparison.get('benchmark_annualized_return', 0):+.2f}%",
                             f"{benchmark_comparison.get('alpha', 0):+.2f}%"],
                            ["Max Drawdown", f"{summary['max_drawdown']:.2f}%",
                             f"{benchmark_comparison.get('benchmark_max_drawdown', 0):.2f}%",
                             f"{benchmark_comparison.get('strategy_vs_benchmark_drawdown', 0):+.2f}%"],
                            ["Sharpe Ratio", strategy_sharpe, benchmark_sharpe, sharpe_diff],
                            ["Correlation", "—", "—", correlation_str]
                        ]
                        
                        # Display as a clean table
                        comparison_df = pd.DataFrame(comparison_data[1:], columns=comparison_data[0])
                        st.dataframe(comparison_df, hide_index=True, use_container_width=True)
                        
                        # Add explanatory note for single-week data
                        if num_weeks == 1:
                            st.info("⚠️ **Note**: Single-week backtest data. Sharpe ratio and correlation require more data points for meaningful calculation.")
                        elif num_weeks < 4:
                            st.info("⚠️ **Note**: Limited data (<4 weeks). Statistical measures may not be reliable.")
                
                # Adjust tab numbers based on whether benchmark is enabled
                detailed_tab = tab4 if not (use_benchmark and benchmark_weights_final and not benchmark_df.empty) else tab4
                raw_data_tab = tab4 if not (use_benchmark and benchmark_weights_final and not benchmark_df.empty) else tab5
                
                with detailed_tab:
                    st.header("Detailed Backtest Output")
                    st.text(new_stdout.getvalue())
                
                with raw_data_tab:
                    st.header("Raw Data & Analytics")
                    
                    # Create sub-tabs for different types of raw data
                    raw_tab1, raw_tab2, raw_tab3, raw_tab4 = st.tabs([
                        "Strategy Performance", "Position Details", "Weekly Analysis", "Data Quality"
                    ])
                    
                    with raw_tab1:
                        st.subheader("Strategy Performance Data")
                        
                        # Enhanced performance metrics
                        if not perf.empty:
                            # Show key summary first
                            col1, col2, col3, col4 = st.columns(4)
                            with col1:
                                st.metric("Total Snapshots", len(perf) + 1)  # +1 for initial
                            with col2:
                                analysis_periods = len(perf) if not perf.empty else 0
                                st.metric("Analysis Periods", analysis_periods)
                            with col3:
                                if "Weekly_Return_Pct" in perf.columns:
                                    avg_weekly = perf["Weekly_Return_Pct"].mean()
                                    st.metric("Avg Weekly Return", f"{avg_weekly:.2f}%")
                            with col4:
                                if "Weekly_Return_Pct" in perf.columns:
                                    volatility = perf["Weekly_Return_Pct"].std()
                                    st.metric("Weekly Volatility", f"{volatility:.2f}%")
                            
                            # Performance data table with enhanced display options
                            st.write("**Performance Data Table:**")
                            
                            # Add data filtering options
                            show_all_cols = st.checkbox("Show all columns", value=False)
                            
                            if show_all_cols:
                                display_df = perf
                            else:
                                # Show key columns by default
                                key_cols = ["Date", "Equity_USD", "BTC_Price_USD", "Weekly_Return_Pct", 
                                           "Weekly_BTC_PNL_USD", "Weekly_ALT_PNL_USD"]
                                available_cols = [col for col in key_cols if col in perf.columns]
                                display_df = perf[available_cols]
                            
                            st.dataframe(display_df, use_container_width=True)
                            
                            # Download button for performance data
                            csv_perf = perf.to_csv(index=False)
                            st.download_button(
                                label="📥 Download Performance CSV",
                                data=csv_perf,
                                file_name=f"strategy_performance_{dt.datetime.now().strftime('%Y%m%d_%H%M%S')}.csv",
                                mime="text/csv"
                            )
                    
                    with raw_tab2:
                        st.subheader("Position Details")
                        
                        if not detailed.empty:
                            # Position analysis
                            col1, col2, col3 = st.columns(3)
                            with col1:
                                total_positions = len(detailed)
                                st.metric("Total Position Records", total_positions)
                            with col2:
                                unique_assets = detailed["Symbol"].nunique() if "Symbol" in detailed.columns else 0
                                st.metric("Unique Assets", unique_assets)
                            with col3:
                                if "Type" in detailed.columns:
                                    position_types = detailed["Type"].value_counts().to_dict()
                                    types_str = ", ".join([f"{k}: {v}" for k, v in position_types.items()])
                                    st.metric("Position Types", len(position_types))
                                    st.caption(types_str)
                            
                            # Position filtering
                            if "Symbol" in detailed.columns:
                                selected_symbols = st.multiselect(
                                    "Filter by Asset",
                                    options=sorted(detailed["Symbol"].unique()),
                                    default=[]
                                )
                                
                                if selected_symbols:
                                    filtered_detailed = detailed[detailed["Symbol"].isin(selected_symbols)]
                                else:
                                    filtered_detailed = detailed
                            else:
                                filtered_detailed = detailed
                            
                            st.dataframe(filtered_detailed, use_container_width=True)
                            
                            # Position summary by asset
                            if "Symbol" in detailed.columns and "PnL_USD" in detailed.columns:
                                st.write("**Position Summary by Asset:**")
                                position_summary = detailed.groupby(["Symbol", "Type"]).agg({
                                    "PnL_USD": ["sum", "mean", "count"],
                                    "Value_USD": ["mean", "max"] if "Value_USD" in detailed.columns else ["count"]
                                }).round(2)
                                
                                # Flatten column names
                                position_summary.columns = ['_'.join(col).strip() for col in position_summary.columns.values]
                                position_summary = position_summary.reset_index()
                                
                                st.dataframe(position_summary, use_container_width=True)
                            
                            # Download button for position data
                            csv_detailed = detailed.to_csv(index=False)
                            st.download_button(
                                label="📥 Download Position Details CSV",
                                data=csv_detailed,
                                file_name=f"position_details_{dt.datetime.now().strftime('%Y%m%d_%H%M%S')}.csv",
                                mime="text/csv"
                            )
                        else:
                            st.info("No detailed position data available.")
                    
                    with raw_tab3:
                        st.subheader("Weekly Analysis")
                        
                        if not perf.empty and "Weekly_Return_Pct" in perf.columns:
                            # Weekly return statistics
                            returns = perf["Weekly_Return_Pct"].dropna()
                            
                            if len(returns) > 0:
                                col1, col2 = st.columns(2)
                                
                                with col1:
                                    st.write("**Return Statistics:**")
                                    stats_data = {
                                        "Metric": ["Mean", "Median", "Std Dev", "Min", "Max", "Skewness", "Kurtosis"],
                                        "Value": [
                                            f"{returns.mean():.2f}%",
                                            f"{returns.median():.2f}%",
                                            f"{returns.std():.2f}%",
                                            f"{returns.min():.2f}%",
                                            f"{returns.max():.2f}%",
                                            f"{returns.skew():.2f}",
                                            f"{returns.kurtosis():.2f}"
                                        ]
                                    }
                                    st.dataframe(pd.DataFrame(stats_data), hide_index=True)
                                
                                with col2:
                                    st.write("**Performance Buckets:**")
                                    positive_weeks = (returns > 0).sum()
                                    negative_weeks = (returns < 0).sum()
                                    flat_weeks = (returns == 0).sum()
                                    
                                    performance_buckets = pd.DataFrame({
                                        "Outcome": ["Positive", "Negative", "Flat"],
                                        "Weeks": [positive_weeks, negative_weeks, flat_weeks],
                                        "Percentage": [
                                            f"{positive_weeks/len(returns)*100:.1f}%",
                                            f"{negative_weeks/len(returns)*100:.1f}%",
                                            f"{flat_weeks/len(returns)*100:.1f}%"
                                        ]
                                    })
                                    st.dataframe(performance_buckets, hide_index=True)
                                
                                # Return distribution
                                st.write("**Weekly Return Distribution:**")
                                
                                import matplotlib.pyplot as plt
                                fig, ax = plt.subplots(figsize=(10, 4))
                                
                                # Histogram
                                ax.hist(returns, bins=20, alpha=0.7, color='blue', edgecolor='black')
                                ax.axvline(returns.mean(), color='red', linestyle='--', 
                                          label=f'Mean: {returns.mean():.2f}%')
                                ax.axvline(returns.median(), color='green', linestyle='--', 
                                          label=f'Median: {returns.median():.2f}%')
                                
                                ax.set_xlabel('Weekly Return (%)')
                                ax.set_ylabel('Frequency')
                                ax.set_title('Distribution of Weekly Returns')
                                ax.legend()
                                ax.grid(True, alpha=0.3)
                                
                                st.pyplot(fig)
                        else:
                            st.info("No weekly return data available for analysis.")
                    
                    with raw_tab4:
                        st.subheader("Data Quality & Validation")
                        
                        # Data quality checks
                        st.write("**Data Quality Report:**")
                        
                        quality_checks = []
                        
                        # Performance data checks
                        if not perf.empty:
                            quality_checks.append(["Performance Data", "✅ Available", f"{len(perf)} records"])
                            
                            # Check for missing values
                            missing_counts = perf.isnull().sum()
                            critical_cols = ["Date", "Equity_USD", "BTC_Price_USD"]
                            missing_critical = missing_counts[missing_counts.index.intersection(critical_cols)]
                            
                            if missing_critical.sum() > 0:
                                quality_checks.append(["Missing Critical Data", "⚠️ Issues Found", f"{missing_critical.sum()} missing values"])
                            else:
                                quality_checks.append(["Missing Critical Data", "✅ Clean", "No missing critical values"])
                            
                            # Check for date continuity
                            if "Date" in perf.columns:
                                dates = pd.to_datetime(perf["Date"]).sort_values()
                                date_gaps = dates.diff().dt.days
                                large_gaps = (date_gaps > 14).sum()  # More than 2 weeks
                                
                                if large_gaps > 0:
                                    quality_checks.append(["Date Continuity", "⚠️ Gaps Found", f"{large_gaps} gaps > 2 weeks"])
                                else:
                                    quality_checks.append(["Date Continuity", "✅ Continuous", "No significant gaps"])
                        else:
                            quality_checks.append(["Performance Data", "❌ Missing", "No performance data"])
                        
                        # Position data checks
                        if not detailed.empty:
                            quality_checks.append(["Position Data", "✅ Available", f"{len(detailed)} records"])
                            
                            # Check for zero or negative values where they shouldn't be
                            if "Value_USD" in detailed.columns:
                                negative_values = (detailed["Value_USD"] < 0).sum()
                                zero_values = (detailed["Value_USD"] == 0).sum()
                                
                                if negative_values > 0:
                                    quality_checks.append(["Position Values", "⚠️ Issues", f"{negative_values} negative values"])
                                elif zero_values > 0:
                                    quality_checks.append(["Position Values", "⚠️ Zero Values", f"{zero_values} zero values"])
                                else:
                                    quality_checks.append(["Position Values", "✅ Valid", "All positive values"])
                        else:
                            quality_checks.append(["Position Data", "❌ Missing", "No position data"])
                        
                        # Period alignment check
                        if not perf.empty:
                            snapshots = len(perf) + 1  # +1 for initial snapshot
                            analysis_periods = len(perf)
                            expected_periods = snapshots - 1
                            
                            if analysis_periods == expected_periods:
                                quality_checks.append(["Period Alignment", "✅ Correct", f"{analysis_periods} analysis periods from {snapshots} snapshots"])
                            else:
                                quality_checks.append(["Period Alignment", "⚠️ Mismatch", f"{analysis_periods} periods vs {expected_periods} expected"])
                        
                        # Display quality report
                        quality_df = pd.DataFrame(quality_checks, columns=["Check", "Status", "Details"])
                        st.dataframe(quality_df, hide_index=True, use_container_width=True)
                        
# Raw data configuration summary
                        st.write("**Configuration Summary:**")
                        config_data = [
                            ["Initial Capital", f"${initial_capital:,.2f}"],
                            ["BTC Weight (default)", f"{btc_weight:.1%}"],
                            ["ALT Weight (default)", f"{alt_weight:.1%}"],
                            ["Min per ALT (portfolio)", f"{min_share_per_alt_pct:.1f}%"],
                            ["Total Leverage (default)", f"{btc_weight + alt_weight:.2f}x"],
                            ["ALT Basket Size", f"{top_n_alts} assets"],
                            ["Date Range", f"{start_date} to {end_date}"],
                            ["Excluded Tokens", f"{len(excluded_tokens)} excluded"],
                            ["FNG Dynamic Enabled", "Yes" if enable_fng_dynamic else "No"],
                            ["FNG Policy", selected_fng_policy if enable_fng_dynamic else "—"],
                        ]
                        config_df = pd.DataFrame(config_data, columns=["Parameter", "Value"])
                        st.dataframe(config_df, hide_index=True, use_container_width=True)
                
                # Add benchmark data tab if benchmark is enabled
                if use_benchmark and benchmark_weights_final and not benchmark_df.empty:
                    with tab6:
                        st.header("Benchmark Data & Analysis")
                        
                        # Create benchmark sub-tabs
                        bench_tab1, bench_tab2, bench_tab3 = st.tabs([
                            "Portfolio Composition", "Performance Data", "Asset Breakdown"
                        ])
                        
                        with bench_tab1:
                            st.subheader("Benchmark Portfolio Composition")
                            
                            # Show composition as metrics
                            st.write("**Asset Allocation:**")
                            benchmark_cols = st.columns(min(len(benchmark_weights_final), 4))
                            
                            for i, (asset, weight) in enumerate(sorted(benchmark_weights_final.items(), key=lambda x: x[1], reverse=True)):
                                col_idx = i % len(benchmark_cols)
                                with benchmark_cols[col_idx]:
                                    st.metric(asset, f"{weight*100:.1f}%")
                            
                            # Total allocation check
                            total_weight = sum(benchmark_weights_final.values())
                            if abs(total_weight - 1.0) > 0.001:
                                st.warning(f"⚠️ Total allocation: {total_weight*100:.1f}% (should be 100%)")
                            else:
                                st.success(f"✅ Total allocation: {total_weight*100:.1f}%")
                            
                            # Benchmark summary metrics
                            if benchmark_comparison:
                                st.write("**Benchmark Performance Summary:**")
                                bench_summary_cols = st.columns(3)
                                
                                with bench_summary_cols[0]:
                                    st.metric("Total Return", f"{benchmark_comparison.get('benchmark_total_return', 0):+.2f}%")
                                with bench_summary_cols[1]:
                                    st.metric("Annualized Return", f"{benchmark_comparison.get('benchmark_annualized_return', 0):+.2f}%")
                                with bench_summary_cols[2]:
                                    st.metric("Max Drawdown", f"{benchmark_comparison.get('benchmark_max_drawdown', 0):.2f}%")
                        
                        with bench_tab2:
                            st.subheader("Benchmark Performance Data")
                            
                            # Performance overview
                            if not benchmark_df.empty:
                                bench_periods = len(benchmark_df)
                                analysis_periods_bench = bench_periods - 1 if bench_periods > 1 else 0
                                
                                col1, col2, col3 = st.columns(3)
                                with col1:
                                    st.metric("Total Snapshots", bench_periods)
                                with col2:
                                    st.metric("Analysis Periods", analysis_periods_bench)
                                with col3:
                                    if "Weekly_Return_Pct" in benchmark_df.columns:
                                        avg_weekly_bench = benchmark_df["Weekly_Return_Pct"].mean()
                                        st.metric("Avg Weekly Return", f"{avg_weekly_bench:.2f}%")
                                
                                # Show full benchmark data with filtering options
                                show_all_bench_cols = st.checkbox("Show all benchmark columns", value=False)
                                
                                if show_all_bench_cols:
                                    display_benchmark_df = benchmark_df
                                else:
                                    # Show key columns
                                    key_bench_cols = ["Date", "Portfolio_Value", "Weekly_Return_Pct", "Period_Number"]
                                    available_bench_cols = [col for col in key_bench_cols if col in benchmark_df.columns]
                                    
                                    # Add asset value columns
                                    asset_value_cols = [col for col in benchmark_df.columns if col.endswith('_Value')]
                                    available_bench_cols.extend(asset_value_cols[:5])  # Show up to 5 asset values
                                    
                                    # Remove duplicates while preserving order
                                    unique_bench_cols = []
                                    for col in available_bench_cols:
                                        if col not in unique_bench_cols:
                                            unique_bench_cols.append(col)
                                    
                                    display_benchmark_df = benchmark_df[unique_bench_cols]
                                
                                st.dataframe(display_benchmark_df, use_container_width=True)
                                
                                # Download benchmark data
                                csv_benchmark = benchmark_df.to_csv(index=False)
                                st.download_button(
                                    label="📥 Download Benchmark CSV",
                                    data=csv_benchmark,
                                    file_name=f"benchmark_data_{dt.datetime.now().strftime('%Y%m%d_%H%M%S')}.csv",
                                    mime="text/csv"
                                )
                        
                        with bench_tab3:
                            st.subheader("Asset-Level Breakdown")
                            
                            # Generate detailed asset breakdown
                            try:
                                from benchmark_analyzer import get_benchmark_breakdown
                                
                                breakdown_df = get_benchmark_breakdown(benchmark_df, benchmark_weights_final)
                                
                                if not breakdown_df.empty:
                                    st.write("**Individual Asset Performance:**")
                                    
                                    # Display breakdown table
                                    st.dataframe(breakdown_df, use_container_width=True)
                                    
                                    # Asset performance chart
                                    if "Total_Return_Pct" in breakdown_df.columns:
                                        st.write("**Asset Return Comparison:**")
                                        
                                        fig, ax = plt.subplots(figsize=(10, 6))
                                        
                                        assets = breakdown_df["Asset"]
                                        returns = breakdown_df["Total_Return_Pct"]
                                        
                                        colors = ['green' if r >= 0 else 'red' for r in returns]
                                        bars = ax.bar(assets, returns, color=colors, alpha=0.7)
                                        
                                        ax.axhline(0, color='black', linestyle='-', linewidth=0.5)
                                        ax.set_ylabel('Total Return (%)')
                                        ax.set_title('Asset Performance in Benchmark Portfolio')
                                        ax.tick_params(axis='x', rotation=45)
                                        
                                        # Add value labels on bars
                                        for bar, return_val in zip(bars, returns):
                                            height = bar.get_height()
                                            ax.text(bar.get_x() + bar.get_width()/2., height + (0.5 if height >= 0 else -1.5),
                                                   f'{return_val:.1f}%', ha='center', va='bottom' if height >= 0 else 'top')
                                        
                                        plt.tight_layout()
                                        st.pyplot(fig)
                                    
                                    # Top/bottom performers
                                    if "Total_Return_Pct" in breakdown_df.columns and len(breakdown_df) > 1:
                                        sorted_breakdown = breakdown_df.sort_values("Total_Return_Pct", ascending=False)
                                        
                                        col1, col2 = st.columns(2)
                                        
                                        with col1:
                                            st.write("**🏆 Best Performer:**")
                                            best = sorted_breakdown.iloc[0]
                                            st.write(f"• **{best['Asset']}**: {best['Total_Return_Pct']:+.2f}%")
                                            st.write(f"• Contribution: ${best['Contribution_To_Portfolio']:+,.2f}")
                                            st.write(f"• Weight: {best['Target_Weight_Pct']:.1f}%")
                                        
                                        with col2:
                                            st.write("**📉 Worst Performer:**")
                                            worst = sorted_breakdown.iloc[-1]
                                            st.write(f"• **{worst['Asset']}**: {worst['Total_Return_Pct']:+.2f}%")
                                            st.write(f"• Contribution: ${worst['Contribution_To_Portfolio']:+,.2f}")
                                            st.write(f"• Weight: {worst['Target_Weight_Pct']:.1f}%")
                                    
                                    # Download breakdown data
                                    csv_breakdown = breakdown_df.to_csv(index=False)
                                    st.download_button(
                                        label="📥 Download Asset Breakdown CSV",
                                        data=csv_breakdown,
                                        file_name=f"benchmark_breakdown_{dt.datetime.now().strftime('%Y%m%d_%H%M%S')}.csv",
                                        mime="text/csv"
                                    )
                                else:
                                    st.info("No asset breakdown data available.")
                            
                            except ImportError:
                                st.error("Asset breakdown functionality not available.")
                            except Exception as e:
                                st.error(f"Error generating asset breakdown: {e}")
                
                progress_bar.progress(100)
                st.success("Backtest completed successfully!")
            else:
                progress_bar.progress(100)
                st.error("Backtest did not produce a summary. Check the detailed output for errors.")
                st.text(new_stdout.getvalue())
else:
    # When the app is first loaded, show instructions
    st.info("Configure your backtest parameters in the sidebar and click 'Run Backtest' to start.")
    
    # Display explanation of the strategy
    st.header("About the Strategy")
    st.markdown("""
    ### Bitcoin Dominance Index Strategy
    
    This strategy is based on the principle that during certain market phases,
    Bitcoin tends to outperform altcoins, and vice versa. By going long on Bitcoin 
    and short on a basket of top altcoins, the strategy aims to:
    
    1. **Capture Bitcoin's relative strength** against altcoins
    2. **Reduce overall volatility** through the hedged approach
    3. **Provide potential returns** in both bull and bear markets
    
    ### Key Parameters
    
    - **BTC Long Weight**: Percentage of portfolio allocated to Bitcoin long position (0-300%)
    - **ALT Short Weight**: Percentage of portfolio allocated to shorting altcoins (0-300%)
    - **Number of ALTs in Short Basket**: How many top altcoins to include in the short basket
    - **Excluded Tokens**: Tokens that should never be included in the short basket (e.g., stablecoins)
    
    ### How It Works
    
    1. The strategy simulates futures perpetual positions for both BTC long and ALT shorts
    2. You can configure leverage from 0% to 300% for each leg independently
    3. Every week, positions are rebalanced to maintain target allocations
    4. Performance is tracked in USD terms with mark-to-market valuations
    5. The backtest shows detailed P/L for both the BTC long and ALT short components
    
    ### Leverage Examples
    
    - **Classic 1:1 Hedge**: 50% BTC long + 50% ALT short (total leverage = 1.0x)
    - **High Conviction BTC**: 100% BTC long + 50% ALT short (total leverage = 1.5x)
    - **High Conviction ALT Short**: 50% BTC long + 100% ALT short (total leverage = 1.5x)
    - **Maximum Leverage**: 150% BTC long + 150% ALT short (total leverage = 3.0x)
    - **Cash Reserve**: 30% BTC long + 30% ALT short (total leverage = 0.6x, 40% cash)
    """)

# Footer with additional information
st.sidebar.markdown("---")
st.sidebar.info(
    "**Note**: This app uses historical data from CoinMarketCap "
    "to simulate the strategy's performance. Past performance is not indicative of future results."
)<|MERGE_RESOLUTION|>--- conflicted
+++ resolved
@@ -570,34 +570,15 @@
             "Curve shape",
             options=["Linear", "Ease-in", "Ease-out", "S-curve"],
             index=0,
-<<<<<<< HEAD
-=======
             key="designer_shape",
             format_func=_shape_label,
->>>>>>> 86021372
             help=(
                 "Linear: rovnoměrný přechod (f(t)=t).\n"
                 "Ease-in: pomalý start, rychlý konec (f(t)=t²).\n"
                 "Ease-out: rychlý start, pozvolné dojetí (f(t)=1−(1−t)²).\n"
                 "S-curve: plynulé S, méně citlivé u krajů (f(t)=t²·(3−2t))."
             ),
-<<<<<<< HEAD
-=======
         )
-
-        # Learn more link and shape legend
-        st.sidebar.caption(
-            "📘 Learn more: FNG Dynamic Allocation Guide – "
-            "[docs/FNG_DYNAMIC_ALLOCATION.md](https://github.com/frla18cz/btc_dom_index/blob/feature/fng-designer/docs/FNG_DYNAMIC_ALLOCATION.md)"
->>>>>>> 86021372
-        )
-        with st.sidebar.expander("What does curve shape do?"):
-            st.markdown(
-                "- Linear: rovnoměrné změny.\n"
-                "- Ease-in: konzervativní v nízkém FNG, agresivnější ve vysokém.\n"
-                "- Ease-out: rychlá reakce při nízkém FNG, stabilizace ve vysokém.\n"
-                "- S-curve: plynulý průběh s menší citlivostí u krajů."
-            )
 
         # Learn more link and shape legend
         st.sidebar.caption(
@@ -811,23 +792,6 @@
     st.sidebar.write("**Select Assets and Weights:**")
 
     # Determine which preset (if any) is currently active to style buttons accordingly
-<<<<<<< HEAD
-    btc_val = st.session_state.get("benchmark_btc")
-    eth_val = st.session_state.get("benchmark_eth")
-
-    def _is_zero_or_unset(val) -> bool:
-        return val is None or abs(float(val)) < 1e-9
-
-    # Check if all non-BTC assets are zero/unset
-    others_zero_for_100 = all(
-        _is_zero_or_unset(st.session_state.get(f"benchmark_{asset.lower()}"))
-        for asset in available_assets
-        if asset != "BTC"
-    )
-    # Check if all non-BTC/ETH assets are zero/unset
-    others_zero_for_5050 = all(
-        _is_zero_or_unset(st.session_state.get(f"benchmark_{asset.lower()}"))
-=======
     def _effective_weight(asset_symbol: str) -> float:
         key = f"benchmark_{asset_symbol.lower()}"
         val = st.session_state.get(key, None)
@@ -853,26 +817,14 @@
     # Check if all non-BTC/ETH assets are zero using effective (default or session) weights
     others_zero_for_5050 = all(
         _is_zero_or_unset_val(_effective_weight(asset))
->>>>>>> 86021372
         for asset in available_assets
         if asset not in ("BTC", "ETH")
     )
 
-<<<<<<< HEAD
-    is_100_btc_active = (
-        btc_val is not None and abs(float(btc_val) - 100.0) < 1e-9 and others_zero_for_100
-    )
-    is_5050_active = (
-        btc_val is not None and abs(float(btc_val) - 50.0) < 1e-9
-        and eth_val is not None and abs(float(eth_val) - 50.0) < 1e-9
-        and others_zero_for_5050
-    )
-=======
     btc_eff = _effective_weight("BTC")
     eth_eff = _effective_weight("ETH")
     is_100_btc_active = abs(btc_eff - 100.0) < 1e-9 and others_zero_for_100
     is_5050_active = abs(btc_eff - 50.0) < 1e-9 and abs(eth_eff - 50.0) < 1e-9 and others_zero_for_5050
->>>>>>> 86021372
 
     # Quick preset buttons with dynamic highlighting: only the active one is primary (red)
     col1, col2 = st.sidebar.columns(2)
